{
  "name": "innominatus-ui",
  "version": "0.1.0",
  "private": true,
  "scripts": {
    "dev": "next dev --turbopack",
    "build": "next build",
    "start": "next start",
    "lint": "eslint",
    "format": "prettier --write .",
    "format:check": "prettier --check .",
    "test:docs": "node tests/verify-docs-rendering.mjs"
  },
  "dependencies": {
    "@radix-ui/react-alert-dialog": "^1.1.15",
    "@radix-ui/react-checkbox": "^1.3.3",
    "@radix-ui/react-dialog": "^1.1.15",
    "@radix-ui/react-dropdown-menu": "^2.1.16",
    "@radix-ui/react-select": "^2.2.6",
    "@radix-ui/react-slot": "^1.2.3",
    "autoprefixer": "^10.4.21",
    "class-variance-authority": "^0.7.1",
    "clsx": "^2.1.1",
    "gray-matter": "^4.0.3",
    "highlight.js": "^11.11.1",
    "lucide-react": "^0.544.0",
    "mermaid": "^11.12.0",
    "next": "15.5.4",
    "next-mdx-remote": "^5.0.0",
    "next-themes": "^0.4.6",
    "react": "^18.3.1",
    "react-dom": "^18.3.1",
    "react-markdown": "^10.1.0",
    "reactflow": "^11.11.4",
    "rehype-autolink-headings": "^7.1.0",
    "rehype-highlight": "^7.0.2",
    "rehype-raw": "^7.0.0",
    "rehype-slug": "^6.0.0",
    "remark": "^15.0.1",
    "remark-gfm": "^4.0.1",
    "tailwind-merge": "^3.3.1",
    "tailwindcss-animate": "^1.0.7"
  },
  "devDependencies": {
    "@eslint/eslintrc": "^3",
    "@tailwindcss/typography": "^0.5.19",
    "@types/node": "^24",
    "@types/react": "^18",
    "@types/react-dom": "^18",
    "eslint": "^9",
    "eslint-config-next": "15.5.4",
    "prettier": "^3.6.2",
<<<<<<< HEAD
    "puppeteer": "^24.23.0",
    "tailwindcss": "^3.4.17",
=======
    "puppeteer": "^24.24.0",
    "tailwindcss": "^4.1.14",
>>>>>>> 723fd4e9
    "typescript": "^5"
  }
}<|MERGE_RESOLUTION|>--- conflicted
+++ resolved
@@ -50,13 +50,8 @@
     "eslint": "^9",
     "eslint-config-next": "15.5.4",
     "prettier": "^3.6.2",
-<<<<<<< HEAD
-    "puppeteer": "^24.23.0",
-    "tailwindcss": "^3.4.17",
-=======
     "puppeteer": "^24.24.0",
     "tailwindcss": "^4.1.14",
->>>>>>> 723fd4e9
     "typescript": "^5"
   }
 }